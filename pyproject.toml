[build-system]
requires = ["setuptools", "setuptools_scm>=8"]
build-backend = "setuptools.build_meta"

[project]
name = "nkd_agents"
dynamic = ["version"]
description = "nkd_agents is a package for building agents using only what you really need: an llm, a loop, and a few tools."
authors = [
    { name = "Amitej Mehta", email = "amitejmehta@berkeley.edu" }
]
requires-python = ">=3.12, <3.13"
dependencies = [
<<<<<<< HEAD
    "anthropic>=0.59.0,<1.0.0",
    "prompt-toolkit>=3.0.51,<4.0.0",
    "jinja2>=3.1.6,<4.0.0",
    "rich>=14.1.0,<15.0.0",
    "pathspec>=0.12.1,<1.0.0",
=======
    "anthropic==0.59.0",
    "prompt-toolkit==3.0.51",
    "jinja2==3.1.6",
    "rich==14.1.0",
    "pathspec==0.12.1",
>>>>>>> c1ef8f00
]

[project.scripts]
nkd_agents = "nkd_agents.__main__:main"

[project.optional-dependencies]
dev = [
    "freezegun==1.5.1",
    "pyright==1.1.403",
    "pytest==8.3.2",
    "pytest-cov==5.0.0",
    "pytest-mock==3.14.0",
    "ruff==0.4.9",
    "xenon==0.9.3",
]

# Explicitly specify the packages to include
[tool.setuptools]
packages = ["nkd_agents"]


# Default ruff configuration from: https://github.com/astral-sh/ruff?tab=readme-ov-file#configuration

[tool.ruff]
# Exclude a variety of commonly ignored directories.
exclude = [
    ".bzr",
    ".direnv",
    ".eggs",
    ".git",
    ".git-rewrite",
    ".hg",
    ".ipynb_checkpoints",
    ".mypy_cache",
    ".nox",
    ".pants.d",
    ".pyenv",
    ".pytest_cache",
    ".pytype",
    ".ruff_cache",
    ".svn",
    ".tox",
    ".venv",
    ".vscode",
    "__pypackages__",
    "_build",
    "buck-out",
    "build",
    "dist",
    "node_modules",
    "site-packages",
    "venv",
]

# Same as Black.
line-length = 88
indent-width = 4

# Assume Python 3.8
target-version = "py38"

[tool.ruff.lint]
# Enable Pyflakes (`F`) and a subset of the pycodestyle (`E`)  codes by default.
select = ["E4", "E7", "E9", "F", "I"]
ignore = []

# Allow fix for all enabled rules (when `--fix`) is provided.
fixable = ["ALL"]
unfixable = []

# Allow unused variables when underscore-prefixed.
dummy-variable-rgx = "^(_+|(_+[a-zA-Z0-9_]*[a-zA-Z0-9]+?))$"

[tool.ruff.format]
# Like Black, use double quotes for strings.
quote-style = "double"

# Like Black, indent with spaces, rather than tabs.
indent-style = "space"

# Like Black, respect magic trailing commas.
skip-magic-trailing-comma = false

# Like Black, automatically detect the appropriate line ending.
line-ending = "auto"

[tool.ruff.lint.per-file-ignores]
# Changing the order of imports in our inits breaks the code. We can probably improve
# our project structure to avoid this in the future (no circular imports).
"__init__.py" = ["I"]
"__main__.py" = ["I"]

[tool.mypy]
install_types = true
non_interactive = true

# Treat type checking errors as warnings
show_error_codes = true

# Treat missing imports as warnings
ignore_missing_imports = true

# Check untyped function definitions
check_untyped_defs = true

# Warn about casting an expression to its inferred type
warn_redundant_casts = true

# Warn about unneeded # type: ignore comments
warn_unused_ignores = true

# Disallow any untyped definitions and calls
#disallow_untyped_defs = true

# Disallow sub-classing any untyped classes
disallow_subclassing_any = true
<|MERGE_RESOLUTION|>--- conflicted
+++ resolved
@@ -11,19 +11,11 @@
 ]
 requires-python = ">=3.12, <3.13"
 dependencies = [
-<<<<<<< HEAD
     "anthropic>=0.59.0,<1.0.0",
     "prompt-toolkit>=3.0.51,<4.0.0",
     "jinja2>=3.1.6,<4.0.0",
     "rich>=14.1.0,<15.0.0",
     "pathspec>=0.12.1,<1.0.0",
-=======
-    "anthropic==0.59.0",
-    "prompt-toolkit==3.0.51",
-    "jinja2==3.1.6",
-    "rich==14.1.0",
-    "pathspec==0.12.1",
->>>>>>> c1ef8f00
 ]
 
 [project.scripts]
